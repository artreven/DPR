#!/usr/bin/env python3
# Copyright (c) Facebook, Inc. and its affiliates.
# All rights reserved.
#
# This source code is licensed under the license found in the
# LICENSE file in the root directory of this source tree.

"""
 FAISS-based index components for dense retriver
"""

<<<<<<< HEAD
import os
import time
=======
>>>>>>> 317ac483
import logging
import os
import pickle
from typing import List, Tuple, Iterator

import faiss
import numpy as np

logger = logging.getLogger()


class DenseIndexer(object):
    def __init__(self, buffer_size: int = 50000):
        self.buffer_size = buffer_size
        self.index_id_to_db_id = []
        self.index = None

<<<<<<< HEAD
    def index_data(self, vector_files: List[str]):
        start_time = time.time()
        buffer = []
        for i, item in enumerate(iterate_encoded_files(vector_files)):
            db_id, doc_vector = item
            buffer.append((db_id, doc_vector))
            if 0 < self.buffer_size == len(buffer):
                # indexing in batches is beneficial for many faiss index types
                self._index_batch(buffer)
                logger.info(
                    "data indexed %d, used_time: %f sec.",
                    len(self.index_id_to_db_id),
                    time.time() - start_time,
                )
                buffer = []
        self._index_batch(buffer)

        indexed_cnt = len(self.index_id_to_db_id)
        logger.info("Total data indexed %d", indexed_cnt)
        logger.info("Data indexing completed.")

    def _index_batch(self, data: List[Tuple[object, np.array]]):
        raise NotImplementedError

=======
    def init_index(self, vector_sz: int):
        raise NotImplementedError

    def index_data(self, data: List[Tuple[object, np.array]]):
        raise NotImplementedError

    def get_index_name(self):
        raise NotImplementedError

>>>>>>> 317ac483
    def search_knn(
        self, query_vectors: np.array, top_docs: int
    ) -> List[Tuple[List[object], List[float]]]:
        raise NotImplementedError

    def serialize(self, file: str):
        logger.info("Serializing index to %s", file)

        if os.path.isdir(file):
            index_file = os.path.join(file, "index.dpr")
            meta_file = os.path.join(file, "index_meta.dpr")
        else:
            index_file = file + ".index.dpr"
            meta_file = file + ".index_meta.dpr"

        faiss.write_index(self.index, index_file)
        with open(meta_file, mode="wb") as f:
            pickle.dump(self.index_id_to_db_id, f)

<<<<<<< HEAD
    def deserialize_from(self, file: str):
        logger.info("Loading index from %s", file)

        if os.path.isdir(file):
            index_file = os.path.join(file, "index.dpr")
            meta_file = os.path.join(file, "index_meta.dpr")
        else:
            index_file = file + ".index.dpr"
            meta_file = file + ".index_meta.dpr"
=======
    def get_files(self, path: str):
        if os.path.isdir(path):
            index_file = os.path.join(path, "index.dpr")
            meta_file = os.path.join(path, "index_meta.dpr")
        else:
            index_file = path + ".{}.dpr".format(self.get_index_name())
            meta_file = path + ".{}_meta.dpr".format(self.get_index_name())
        return index_file, meta_file

    def index_exists(self, path: str):
        index_file, meta_file = self.get_files(path)
        return os.path.isfile(index_file) and os.path.isfile(meta_file)

    def deserialize(self, path: str):
        logger.info("Loading index from %s", path)
        index_file, meta_file = self.get_files(path)
>>>>>>> 317ac483

        self.index = faiss.read_index(index_file)
        logger.info(
            "Loaded index of type %s and size %d", type(self.index), self.index.ntotal
        )

        with open(meta_file, "rb") as reader:
            self.index_id_to_db_id = pickle.load(reader)
        assert (
            len(self.index_id_to_db_id) == self.index.ntotal
        ), "Deserialized index_id_to_db_id should match faiss index size"

    def _update_id_mapping(self, db_ids: List):
        self.index_id_to_db_id.extend(db_ids)


class DenseFlatIndexer(DenseIndexer):
<<<<<<< HEAD
    def __init__(self, vector_sz: int, buffer_size: int = 50000):
=======
    def __init__(self, buffer_size: int = 50000):
>>>>>>> 317ac483
        super(DenseFlatIndexer, self).__init__(buffer_size=buffer_size)

    def init_index(self, vector_sz: int):
        self.index = faiss.IndexFlatIP(vector_sz)

<<<<<<< HEAD
    def _index_batch(self, data: List[Tuple[object, np.array]]):
        db_ids = [t[0] for t in data]
        vectors = [np.reshape(t[1], (1, -1)) for t in data]
        vectors = np.concatenate(vectors, axis=0)
        self._update_id_mapping(db_ids)
        self.index.add(vectors)

=======
    def index_data(self, data: List[Tuple[object, np.array]]):
        n = len(data)
        # indexing in batches is beneficial for many faiss index types
        for i in range(0, n, self.buffer_size):
            db_ids = [t[0] for t in data[i : i + self.buffer_size]]
            vectors = [
                np.reshape(t[1], (1, -1)) for t in data[i : i + self.buffer_size]
            ]
            vectors = np.concatenate(vectors, axis=0)
            self._update_id_mapping(db_ids)
            self.index.add(vectors)

        indexed_cnt = len(self.index_id_to_db_id)
        logger.info("Total data indexed %d", indexed_cnt)

>>>>>>> 317ac483
    def search_knn(
        self, query_vectors: np.array, top_docs: int
    ) -> List[Tuple[List[object], List[float]]]:
        scores, indexes = self.index.search(query_vectors, top_docs)
        # convert to external ids
        db_ids = [
            [self.index_id_to_db_id[i] for i in query_top_idxs]
            for query_top_idxs in indexes
        ]
        result = [(db_ids[i], scores[i]) for i in range(len(db_ids))]
        return result

    def get_index_name(self):
        return "flat_index"


class DenseHNSWFlatIndexer(DenseIndexer):
    """
    Efficient index for retrieval. Note: default settings are for hugh accuracy but also high RAM usage
    """

    def __init__(
        self,
<<<<<<< HEAD
        vector_sz: int,
=======
>>>>>>> 317ac483
        buffer_size: int = 50000,
        store_n: int = 512,
        ef_search: int = 128,
        ef_construction: int = 200,
    ):
        super(DenseHNSWFlatIndexer, self).__init__(buffer_size=buffer_size)
        self.store_n = store_n
        self.ef_search = ef_search
        self.ef_construction = ef_construction
        self.phi = 0

    def init_index(self, vector_sz: int):
        # IndexHNSWFlat supports L2 similarity only
        # so we have to apply DOT -> L2 similairy space conversion with the help of an extra dimension
        index = faiss.IndexHNSWFlat(vector_sz + 1, self.store_n)
        index.hnsw.efSearch = self.ef_search
        index.hnsw.efConstruction = self.ef_construction
        self.index = index
<<<<<<< HEAD
        self.phi = None

    def index_data(self, vector_files: List[str]):
        self._set_phi(vector_files)
        super(DenseHNSWFlatIndexer, self).index_data(vector_files)

    def _set_phi(self, vector_files: List[str]):
        """
        Calculates the max norm from the whole data and assign it to self.phi: necessary to transform IP -> L2 space
        :param vector_files: file names to get passages vectors from
        :return:
        """
        phi = 0
        for i, item in enumerate(iterate_encoded_files(vector_files)):
            id, doc_vector = item
            norms = (doc_vector ** 2).sum()
            phi = max(phi, norms)
        logger.info("HNSWF DotProduct -> L2 space phi={}".format(phi))

    def _index_batch(self, data: List[Tuple[object, np.array]]):
        # max norm is required before putting all vectors in the index to convert inner product similarity to L2
        if self.phi is None:
            raise RuntimeError(
                "Max norm needs to be calculated from all data at once,"
                "results will be unpredictable otherwise."
                "Run `_set_phi()` before calling this method."
            )

        db_ids = [t[0] for t in data]
        vectors = [np.reshape(t[1], (1, -1)) for t in data]

        norms = [(doc_vector ** 2).sum() for doc_vector in vectors]
        aux_dims = [np.sqrt(self.phi - norm) for norm in norms]
        hnsw_vectors = [
            np.hstack((doc_vector, aux_dims[i].reshape(-1, 1)))
            for i, doc_vector in enumerate(vectors)
        ]
        hnsw_vectors = np.concatenate(hnsw_vectors, axis=0)

        self._update_id_mapping(db_ids)
        self.index.add(hnsw_vectors)
=======

    def index_data(self, data: List[Tuple[object, np.array]]):
        n = len(data)

        # max norm is required before putting all vectors in the index to convert inner product similarity to L2
        if self.phi > 0:
            raise RuntimeError(
                "DPR HNSWF index needs to index all data at once,"
                "results will be unpredictable otherwise."
            )
        phi = 0
        for i, item in enumerate(data):
            id, doc_vector = item[0:2]
            norms = (doc_vector ** 2).sum()
            phi = max(phi, norms)
        logger.info("HNSWF DotProduct -> L2 space phi={}".format(phi))
        self.phi = 0

        # indexing in batches is beneficial for many faiss index types

        bs = int(self.buffer_size)
        for i in range(0, n, bs):
            db_ids = [t[0] for t in data[i : i + bs]]
            vectors = [np.reshape(t[1], (1, -1)) for t in data[i : i + bs]]

            norms = [(doc_vector ** 2).sum() for doc_vector in vectors]
            aux_dims = [np.sqrt(phi - norm) for norm in norms]
            hnsw_vectors = [
                np.hstack((doc_vector, aux_dims[i].reshape(-1, 1)))
                for i, doc_vector in enumerate(vectors)
            ]
            hnsw_vectors = np.concatenate(hnsw_vectors, axis=0)
            self.train(hnsw_vectors)

            self._update_id_mapping(db_ids)
            self.index.add(hnsw_vectors)
            logger.info("data indexed %d", len(self.index_id_to_db_id))
        indexed_cnt = len(self.index_id_to_db_id)
        logger.info("Total data indexed %d", indexed_cnt)

    def train(self, vectors: np.array):
        pass
>>>>>>> 317ac483

    def search_knn(
        self, query_vectors: np.array, top_docs: int
    ) -> List[Tuple[List[object], List[float]]]:

        aux_dim = np.zeros(len(query_vectors), dtype="float32")
        query_nhsw_vectors = np.hstack((query_vectors, aux_dim.reshape(-1, 1)))
        logger.info("query_hnsw_vectors %s", query_nhsw_vectors.shape)
        scores, indexes = self.index.search(query_nhsw_vectors, top_docs)
        # convert to external ids
        db_ids = [
            [self.index_id_to_db_id[i] for i in query_top_idxs]
            for query_top_idxs in indexes
        ]
        result = [(db_ids[i], scores[i]) for i in range(len(db_ids))]
        return result

    def deserialize(self, file: str):
        super(DenseHNSWFlatIndexer, self).deserialize(file)
        # to trigger warning on subsequent indexing
<<<<<<< HEAD
        self.phi = None


def iterate_encoded_files(vector_files: list) -> Iterator[Tuple[object, np.array]]:
    for i, file in enumerate(vector_files):
        logger.info("Reading file %s", file)
        with open(file, "rb") as reader:
            doc_vectors = pickle.load(reader)
            for doc in doc_vectors:
                db_id, doc_vector = doc
                yield db_id, doc_vector
=======
        self.phi = 1

    def get_index_name(self):
        return "hnsw_index"


class DenseHNSWSQIndexer(DenseHNSWFlatIndexer):
    """
    Efficient index for retrieval. Note: default settings are for hugh accuracy but also high RAM usage
    """

    def __init__(
        self,
        buffer_size: int = 1e10,
        store_n: int = 128,
        ef_search: int = 128,
        ef_construction: int = 200,
    ):
        super(DenseHNSWSQIndexer, self).__init__(
            buffer_size=buffer_size,
            store_n=store_n,
            ef_search=ef_search,
            ef_construction=ef_construction,
        )

    def init_index(self, vector_sz: int):
        # IndexHNSWFlat supports L2 similarity only
        # so we have to apply DOT -> L2 similairy space conversion with the help of an extra dimension
        index = faiss.IndexHNSWSQ(
            vector_sz + 1, faiss.ScalarQuantizer.QT_8bit, self.store_n
        )
        index.hnsw.efSearch = self.ef_search
        index.hnsw.efConstruction = self.ef_construction
        self.index = index

    def train(self, vectors: np.array):
        self.index.train(vectors)

    def get_index_name(self):
        return "hnswsq_index"
>>>>>>> 317ac483
<|MERGE_RESOLUTION|>--- conflicted
+++ resolved
@@ -6,21 +6,16 @@
 # LICENSE file in the root directory of this source tree.
 
 """
- FAISS-based index components for dense retriver
+ FAISS-based index components for dense retriever
 """
 
-<<<<<<< HEAD
-import os
-import time
-=======
->>>>>>> 317ac483
+import faiss
 import logging
+import numpy as np
 import os
 import pickle
-from typing import List, Tuple, Iterator
-
-import faiss
-import numpy as np
+
+from typing import List, Tuple
 
 logger = logging.getLogger()
 
@@ -31,32 +26,6 @@
         self.index_id_to_db_id = []
         self.index = None
 
-<<<<<<< HEAD
-    def index_data(self, vector_files: List[str]):
-        start_time = time.time()
-        buffer = []
-        for i, item in enumerate(iterate_encoded_files(vector_files)):
-            db_id, doc_vector = item
-            buffer.append((db_id, doc_vector))
-            if 0 < self.buffer_size == len(buffer):
-                # indexing in batches is beneficial for many faiss index types
-                self._index_batch(buffer)
-                logger.info(
-                    "data indexed %d, used_time: %f sec.",
-                    len(self.index_id_to_db_id),
-                    time.time() - start_time,
-                )
-                buffer = []
-        self._index_batch(buffer)
-
-        indexed_cnt = len(self.index_id_to_db_id)
-        logger.info("Total data indexed %d", indexed_cnt)
-        logger.info("Data indexing completed.")
-
-    def _index_batch(self, data: List[Tuple[object, np.array]]):
-        raise NotImplementedError
-
-=======
     def init_index(self, vector_sz: int):
         raise NotImplementedError
 
@@ -66,7 +35,6 @@
     def get_index_name(self):
         raise NotImplementedError
 
->>>>>>> 317ac483
     def search_knn(
         self, query_vectors: np.array, top_docs: int
     ) -> List[Tuple[List[object], List[float]]]:
@@ -86,17 +54,6 @@
         with open(meta_file, mode="wb") as f:
             pickle.dump(self.index_id_to_db_id, f)
 
-<<<<<<< HEAD
-    def deserialize_from(self, file: str):
-        logger.info("Loading index from %s", file)
-
-        if os.path.isdir(file):
-            index_file = os.path.join(file, "index.dpr")
-            meta_file = os.path.join(file, "index_meta.dpr")
-        else:
-            index_file = file + ".index.dpr"
-            meta_file = file + ".index_meta.dpr"
-=======
     def get_files(self, path: str):
         if os.path.isdir(path):
             index_file = os.path.join(path, "index.dpr")
@@ -113,7 +70,6 @@
     def deserialize(self, path: str):
         logger.info("Loading index from %s", path)
         index_file, meta_file = self.get_files(path)
->>>>>>> 317ac483
 
         self.index = faiss.read_index(index_file)
         logger.info(
@@ -126,30 +82,18 @@
             len(self.index_id_to_db_id) == self.index.ntotal
         ), "Deserialized index_id_to_db_id should match faiss index size"
 
-    def _update_id_mapping(self, db_ids: List):
+    def _update_id_mapping(self, db_ids: List) -> int:
         self.index_id_to_db_id.extend(db_ids)
+        return len(self.index_id_to_db_id)
 
 
 class DenseFlatIndexer(DenseIndexer):
-<<<<<<< HEAD
-    def __init__(self, vector_sz: int, buffer_size: int = 50000):
-=======
     def __init__(self, buffer_size: int = 50000):
->>>>>>> 317ac483
         super(DenseFlatIndexer, self).__init__(buffer_size=buffer_size)
 
     def init_index(self, vector_sz: int):
         self.index = faiss.IndexFlatIP(vector_sz)
 
-<<<<<<< HEAD
-    def _index_batch(self, data: List[Tuple[object, np.array]]):
-        db_ids = [t[0] for t in data]
-        vectors = [np.reshape(t[1], (1, -1)) for t in data]
-        vectors = np.concatenate(vectors, axis=0)
-        self._update_id_mapping(db_ids)
-        self.index.add(vectors)
-
-=======
     def index_data(self, data: List[Tuple[object, np.array]]):
         n = len(data)
         # indexing in batches is beneficial for many faiss index types
@@ -159,13 +103,13 @@
                 np.reshape(t[1], (1, -1)) for t in data[i : i + self.buffer_size]
             ]
             vectors = np.concatenate(vectors, axis=0)
-            self._update_id_mapping(db_ids)
+            total_data = self._update_id_mapping(db_ids)
             self.index.add(vectors)
+            logger.info("data indexed %d", total_data)
 
         indexed_cnt = len(self.index_id_to_db_id)
         logger.info("Total data indexed %d", indexed_cnt)
 
->>>>>>> 317ac483
     def search_knn(
         self, query_vectors: np.array, top_docs: int
     ) -> List[Tuple[List[object], List[float]]]:
@@ -189,10 +133,6 @@
 
     def __init__(
         self,
-<<<<<<< HEAD
-        vector_sz: int,
-=======
->>>>>>> 317ac483
         buffer_size: int = 50000,
         store_n: int = 512,
         ef_search: int = 128,
@@ -211,49 +151,6 @@
         index.hnsw.efSearch = self.ef_search
         index.hnsw.efConstruction = self.ef_construction
         self.index = index
-<<<<<<< HEAD
-        self.phi = None
-
-    def index_data(self, vector_files: List[str]):
-        self._set_phi(vector_files)
-        super(DenseHNSWFlatIndexer, self).index_data(vector_files)
-
-    def _set_phi(self, vector_files: List[str]):
-        """
-        Calculates the max norm from the whole data and assign it to self.phi: necessary to transform IP -> L2 space
-        :param vector_files: file names to get passages vectors from
-        :return:
-        """
-        phi = 0
-        for i, item in enumerate(iterate_encoded_files(vector_files)):
-            id, doc_vector = item
-            norms = (doc_vector ** 2).sum()
-            phi = max(phi, norms)
-        logger.info("HNSWF DotProduct -> L2 space phi={}".format(phi))
-
-    def _index_batch(self, data: List[Tuple[object, np.array]]):
-        # max norm is required before putting all vectors in the index to convert inner product similarity to L2
-        if self.phi is None:
-            raise RuntimeError(
-                "Max norm needs to be calculated from all data at once,"
-                "results will be unpredictable otherwise."
-                "Run `_set_phi()` before calling this method."
-            )
-
-        db_ids = [t[0] for t in data]
-        vectors = [np.reshape(t[1], (1, -1)) for t in data]
-
-        norms = [(doc_vector ** 2).sum() for doc_vector in vectors]
-        aux_dims = [np.sqrt(self.phi - norm) for norm in norms]
-        hnsw_vectors = [
-            np.hstack((doc_vector, aux_dims[i].reshape(-1, 1)))
-            for i, doc_vector in enumerate(vectors)
-        ]
-        hnsw_vectors = np.concatenate(hnsw_vectors, axis=0)
-
-        self._update_id_mapping(db_ids)
-        self.index.add(hnsw_vectors)
-=======
 
     def index_data(self, data: List[Tuple[object, np.array]]):
         n = len(data)
@@ -296,7 +193,6 @@
 
     def train(self, vectors: np.array):
         pass
->>>>>>> 317ac483
 
     def search_knn(
         self, query_vectors: np.array, top_docs: int
@@ -317,19 +213,6 @@
     def deserialize(self, file: str):
         super(DenseHNSWFlatIndexer, self).deserialize(file)
         # to trigger warning on subsequent indexing
-<<<<<<< HEAD
-        self.phi = None
-
-
-def iterate_encoded_files(vector_files: list) -> Iterator[Tuple[object, np.array]]:
-    for i, file in enumerate(vector_files):
-        logger.info("Reading file %s", file)
-        with open(file, "rb") as reader:
-            doc_vectors = pickle.load(reader)
-            for doc in doc_vectors:
-                db_id, doc_vector = doc
-                yield db_id, doc_vector
-=======
         self.phi = 1
 
     def get_index_name(self):
@@ -369,5 +252,4 @@
         self.index.train(vectors)
 
     def get_index_name(self):
-        return "hnswsq_index"
->>>>>>> 317ac483
+        return "hnswsq_index"